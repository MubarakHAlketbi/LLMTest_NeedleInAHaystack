--- conflicted
+++ resolved
@@ -40,12 +40,7 @@
         self.model_name = model_name
         self.api_key = api_key or os.getenv('OPENAI_API_KEY')
         self.model = AsyncOpenAI(api_key=self.api_key)
-<<<<<<< HEAD
-        print(f"Using OpenAI model: {self.model_name}")
-        self.enc = tiktoken.encoding_for_model(self.model_name)
-=======
         self.tokenizer = tiktoken.encoding_for_model(self.model_name)
->>>>>>> 632fedfa
     
     async def evaluate_model(self, prompt: str) -> str:
         """
@@ -90,7 +85,6 @@
             }]
     
     def encode_text_to_tokens(self, text: str) -> list[int]:
-<<<<<<< HEAD
         """
         Encodes a given text string to a sequence of tokens using the model's tokenizer.
 
@@ -100,7 +94,7 @@
         Returns:
             list[int]: A list of token IDs representing the encoded text.
         """
-        return self.enc.encode(text)
+        return self.tokenizer.encode(text)
     
     def decode_tokens(self, tokens: list[int], context_length: Optional[int] = None) -> str:
         """
@@ -113,7 +107,7 @@
         Returns:
             str: The decoded text string.
         """
-        return self.enc.decode(tokens[:context_length])
+        return self.tokenizer.decode(tokens[:context_length])
     
     def get_langchain_runnable(self, context: str) -> str:
         """
@@ -154,9 +148,4 @@
                 | model 
                 )
         return chain
-=======
-        return self.tokenizer.encode(text)
     
-    def decode_tokens(self, tokens: list[int], context_length: Optional[int] = None) -> str:
-        return self.tokenizer.decode(tokens[:context_length])
->>>>>>> 632fedfa
